--- conflicted
+++ resolved
@@ -346,29 +346,30 @@
 		93C47CDF1AA9E2D2006FF405 /* Project object */ = {
 			isa = PBXProject;
 			attributes = {
-<<<<<<< HEAD
 				LastSwiftUpdateCheck = 0700;
 				LastUpgradeCheck = 0800;
-=======
-				LastSwiftUpdateCheck = 0730;
-				LastUpgradeCheck = 0700;
->>>>>>> 112718d5
 				ORGANIZATIONNAME = "Apps and Wonders";
 				TargetAttributes = {
 					9309643F1D7C37CD00EBA9BE = {
 						CreatedOnToolsVersion = 7.3.1;
+						LastSwiftMigration = 0800;
 					};
 					930964481D7C37CD00EBA9BE = {
 						CreatedOnToolsVersion = 7.3.1;
+						LastSwiftMigration = 0800;
 					};
 					9309645F1D7C3D0800EBA9BE = {
 						CreatedOnToolsVersion = 7.3.1;
+						LastSwiftMigration = 0800;
 					};
 					9309646E1D7C3EC800EBA9BE = {
 						CreatedOnToolsVersion = 7.3.1;
+						LastSwiftMigration = 0800;
+						ProvisioningStyle = Automatic;
 					};
 					930964771D7C3EC800EBA9BE = {
 						CreatedOnToolsVersion = 7.3.1;
+						LastSwiftMigration = 0800;
 					};
 					93C47CE71AA9E2D2006FF405 = {
 						CreatedOnToolsVersion = 6.3;
@@ -537,6 +538,7 @@
 			isa = XCBuildConfiguration;
 			buildSettings = {
 				CLANG_ANALYZER_NONNULL = YES;
+				"CODE_SIGN_IDENTITY[sdk=appletvos*]" = "";
 				DEFINES_MODULE = YES;
 				DYLIB_COMPATIBILITY_VERSION = 1;
 				DYLIB_CURRENT_VERSION = 1;
@@ -548,6 +550,7 @@
 				PRODUCT_NAME = PagedArray;
 				SDKROOT = appletvos;
 				SKIP_INSTALL = YES;
+				SWIFT_VERSION = 2.3;
 				TARGETED_DEVICE_FAMILY = 3;
 				TVOS_DEPLOYMENT_TARGET = 9.0;
 			};
@@ -557,6 +560,7 @@
 			isa = XCBuildConfiguration;
 			buildSettings = {
 				CLANG_ANALYZER_NONNULL = YES;
+				"CODE_SIGN_IDENTITY[sdk=appletvos*]" = "";
 				DEFINES_MODULE = YES;
 				DYLIB_COMPATIBILITY_VERSION = 1;
 				DYLIB_CURRENT_VERSION = 1;
@@ -568,6 +572,7 @@
 				PRODUCT_NAME = PagedArray;
 				SDKROOT = appletvos;
 				SKIP_INSTALL = YES;
+				SWIFT_VERSION = 2.3;
 				TARGETED_DEVICE_FAMILY = 3;
 				TVOS_DEPLOYMENT_TARGET = 9.0;
 			};
@@ -582,6 +587,7 @@
 				PRODUCT_BUNDLE_IDENTIFIER = "com.appsandwonders.PagedArray-tvOSTests";
 				PRODUCT_NAME = "PagedArray-tvOSTests";
 				SDKROOT = appletvos;
+				SWIFT_VERSION = 2.3;
 				TVOS_DEPLOYMENT_TARGET = 9.2;
 			};
 			name = Debug;
@@ -595,6 +601,7 @@
 				PRODUCT_BUNDLE_IDENTIFIER = "com.appsandwonders.PagedArray-tvOSTests";
 				PRODUCT_NAME = "PagedArray-tvOSTests";
 				SDKROOT = appletvos;
+				SWIFT_VERSION = 2.3;
 				TVOS_DEPLOYMENT_TARGET = 9.2;
 			};
 			name = Release;
@@ -604,6 +611,7 @@
 			buildSettings = {
 				APPLICATION_EXTENSION_API_ONLY = YES;
 				CLANG_ANALYZER_NONNULL = YES;
+				"CODE_SIGN_IDENTITY[sdk=watchos*]" = "";
 				DEFINES_MODULE = YES;
 				DYLIB_COMPATIBILITY_VERSION = 1;
 				DYLIB_CURRENT_VERSION = 1;
@@ -615,8 +623,9 @@
 				PRODUCT_NAME = PagedArray;
 				SDKROOT = watchos;
 				SKIP_INSTALL = YES;
+				SWIFT_VERSION = 2.3;
 				TARGETED_DEVICE_FAMILY = 4;
-				WATCHOS_DEPLOYMENT_TARGET = 2.2;
+				WATCHOS_DEPLOYMENT_TARGET = 2.0;
 			};
 			name = Debug;
 		};
@@ -625,6 +634,7 @@
 			buildSettings = {
 				APPLICATION_EXTENSION_API_ONLY = YES;
 				CLANG_ANALYZER_NONNULL = YES;
+				"CODE_SIGN_IDENTITY[sdk=watchos*]" = "";
 				DEFINES_MODULE = YES;
 				DYLIB_COMPATIBILITY_VERSION = 1;
 				DYLIB_CURRENT_VERSION = 1;
@@ -636,8 +646,9 @@
 				PRODUCT_NAME = PagedArray;
 				SDKROOT = watchos;
 				SKIP_INSTALL = YES;
+				SWIFT_VERSION = 2.3;
 				TARGETED_DEVICE_FAMILY = 4;
-				WATCHOS_DEPLOYMENT_TARGET = 2.2;
+				WATCHOS_DEPLOYMENT_TARGET = 2.0;
 			};
 			name = Release;
 		};
@@ -645,7 +656,7 @@
 			isa = XCBuildConfiguration;
 			buildSettings = {
 				CLANG_ANALYZER_NONNULL = YES;
-				CODE_SIGN_IDENTITY = "-";
+				CODE_SIGN_IDENTITY = "Mac Developer";
 				COMBINE_HIDPI_IMAGES = YES;
 				DEFINES_MODULE = YES;
 				DYLIB_COMPATIBILITY_VERSION = 1;
@@ -660,6 +671,7 @@
 				PRODUCT_NAME = PagedArray;
 				SDKROOT = macosx;
 				SKIP_INSTALL = YES;
+				SWIFT_VERSION = 2.3;
 			};
 			name = Debug;
 		};
@@ -667,7 +679,7 @@
 			isa = XCBuildConfiguration;
 			buildSettings = {
 				CLANG_ANALYZER_NONNULL = YES;
-				CODE_SIGN_IDENTITY = "-";
+				CODE_SIGN_IDENTITY = "Mac Developer";
 				COMBINE_HIDPI_IMAGES = YES;
 				DEFINES_MODULE = YES;
 				DYLIB_COMPATIBILITY_VERSION = 1;
@@ -682,6 +694,7 @@
 				PRODUCT_NAME = PagedArray;
 				SDKROOT = macosx;
 				SKIP_INSTALL = YES;
+				SWIFT_VERSION = 2.3;
 			};
 			name = Release;
 		};
@@ -697,6 +710,7 @@
 				PRODUCT_BUNDLE_IDENTIFIER = "com.appsandwonders.PagedArray-macOSTests";
 				PRODUCT_NAME = "$(TARGET_NAME)";
 				SDKROOT = macosx;
+				SWIFT_VERSION = 2.3;
 			};
 			name = Debug;
 		};
@@ -712,6 +726,7 @@
 				PRODUCT_BUNDLE_IDENTIFIER = "com.appsandwonders.PagedArray-macOSTests";
 				PRODUCT_NAME = "$(TARGET_NAME)";
 				SDKROOT = macosx;
+				SWIFT_VERSION = 2.3;
 			};
 			name = Release;
 		};
@@ -756,6 +771,7 @@
 				GCC_WARN_UNUSED_FUNCTION = YES;
 				GCC_WARN_UNUSED_VARIABLE = YES;
 				IPHONEOS_DEPLOYMENT_TARGET = 8.0;
+				MACOSX_DEPLOYMENT_TARGET = 10.9;
 				MTL_ENABLE_DEBUG_INFO = YES;
 				ONLY_ACTIVE_ARCH = YES;
 				SDKROOT = iphoneos;
@@ -800,8 +816,10 @@
 				GCC_WARN_UNUSED_FUNCTION = YES;
 				GCC_WARN_UNUSED_VARIABLE = YES;
 				IPHONEOS_DEPLOYMENT_TARGET = 8.0;
+				MACOSX_DEPLOYMENT_TARGET = 10.9;
 				MTL_ENABLE_DEBUG_INFO = NO;
 				SDKROOT = iphoneos;
+				SWIFT_OPTIMIZATION_LEVEL = "-Owholemodule";
 				TARGETED_DEVICE_FAMILY = "1,2";
 				VALIDATE_PRODUCT = YES;
 				VERSIONING_SYSTEM = "apple-generic";
@@ -813,6 +831,7 @@
 			isa = XCBuildConfiguration;
 			buildSettings = {
 				CLANG_ENABLE_MODULES = YES;
+				"CODE_SIGN_IDENTITY[sdk=iphoneos*]" = "";
 				DEFINES_MODULE = YES;
 				DYLIB_COMPATIBILITY_VERSION = 1;
 				DYLIB_CURRENT_VERSION = 1;
@@ -832,6 +851,7 @@
 			isa = XCBuildConfiguration;
 			buildSettings = {
 				CLANG_ENABLE_MODULES = YES;
+				"CODE_SIGN_IDENTITY[sdk=iphoneos*]" = "";
 				DEFINES_MODULE = YES;
 				DYLIB_COMPATIBILITY_VERSION = 1;
 				DYLIB_CURRENT_VERSION = 1;
